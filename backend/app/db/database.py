# -*- coding: utf-8 -*-
"""
<<<<<<< HEAD
Database Manager for PostgreSQL connections.
"""

import threading
from typing import Any, Dict, List, Optional, Tuple, Union

import psycopg2
from loguru import logger
from psycopg2.extras import RealDictCursor
=======
Database Manager for Supabase connections.
"""

from supabase import Client, create_client

from app.core import config

SUPABASE_URL = config.supabase_url
SUPABASE_KEY = config.supabase_key
>>>>>>> f76d4dc3

if not all([SUPABASE_URL, SUPABASE_KEY]):
    raise EnvironmentError("SUPABASE_URL and SUPABASE_KEY must be set in environment variables.")

<<<<<<< HEAD
class DatabaseManager:
    """
    Manages a singleton PostgreSQL connection using psycopg2.
    """

    _instance = None
    _lock = threading.Lock()

    def __new__(cls, db_path: str):
        """
        Singleton pattern for connection pooling if desired
        """
        if not cls._instance:
            with cls._lock:
                if not cls._instance:
                    cls._instance = super(DatabaseManager, cls).__new__(cls)
                    cls._instance._initialized = False
        return cls._instance

    def __init__(self, db_path: str):
        """
        Initialize a new database connection.

        Parameters
        ----------
        db_path : str
            Path to the database file.
        """
        if getattr(self, "_initialized", False):
            return
        self.connect(db_path)
        self._initialized = True
        logger.info("Connected to PostgreSQL at %s", db_path)

    def connect(self, db_path: str):
        """
        Connect to the database.

        Parameters
        ----------
        db_path : str
            Path to the database file.
        """
        try:
            self.connection = psycopg2.connect(db_path, cursor_factory=RealDictCursor)
        except Exception as exc:
            logger.error("Failed to connect to PostgreSQL: %s", exc)
            raise

    @property
    def cursor(self):
        """
        Get the cursor for the database connection.

        Returns
        -------
        cursor
            The cursor for the database connection.
        """
        if self.connection is None or self.connection.closed:
            self.connect()
        return self.connection.cursor()

    def close(self):
        """
        Close the database connection.
        """
        if self.connection and not self.connection.closed:
            self.connection.close()

    def execute(self, query: str, params: Optional[Union[List, Tuple, Dict]] = None) -> Any:
        """
        Execute a SQL query.

        Parameters
        ----------
        query : str
            SQL query to execute.
        params : Optional[Union[List, Tuple, Dict]], optional
            Parameters for the query, defaults to None.

        Returns
        -------
        Any
            Result of the query execution.
        """
        try:
            if params:
                result = self.cursor.execute(query, params)
            else:
                result = self.cursor.execute(query)
            logger.debug(f"Executed query: {query} | Params: {params}")
            return result
        except Exception as exc:
            logger.error(f"Query execution failed: {exc}\nQuery: {query}\nParams: {params}")
            raise

    def fetchall(self, query: str, params: Optional[Union[List, Tuple, Dict]] = None) -> List[Tuple]:
        """
        Fetch all rows from a query result.

        Parameters
        ----------
        query : str
            SQL query to execute.
        params : Optional[Union[List, Tuple, Dict]], optional
            Parameters for the query, defaults to None.

        Returns
        -------
        List[Tuple]
            List of tuples containing the query results.
        """
        return self.execute(query, params).fetchall()

    def fetchone(self, query: str, params: Optional[Union[List, Tuple, Dict]] = None) -> Optional[Tuple]:
        """
        Fetch a single row from a query result.

        Parameters
        ----------
        query : str
            SQL query to execute.
        params : Optional[Union[List, Tuple, Dict]], optional
            Parameters for the query, defaults to None.

        Returns
        -------
        Optional[Tuple]
            Single tuple containing the query result, or None if no result.
        """
        return self.execute(query, params).fetchone()

    def close(self):
        """
        Close the database connection.
        """
        if self.connection:
            self.connection.close()
            logger.info("PostgreSQL connection closed.")
            self.connection = None

    def __del__(self):
        """
        Close the database connection when the object is destroyed.
        """
        self.close()
=======
supabase: Client = create_client(SUPABASE_URL, SUPABASE_KEY)
>>>>>>> f76d4dc3
<|MERGE_RESOLUTION|>--- conflicted
+++ resolved
@@ -1,16 +1,5 @@
 # -*- coding: utf-8 -*-
 """
-<<<<<<< HEAD
-Database Manager for PostgreSQL connections.
-"""
-
-import threading
-from typing import Any, Dict, List, Optional, Tuple, Union
-
-import psycopg2
-from loguru import logger
-from psycopg2.extras import RealDictCursor
-=======
 Database Manager for Supabase connections.
 """
 
@@ -20,159 +9,8 @@
 
 SUPABASE_URL = config.supabase_url
 SUPABASE_KEY = config.supabase_key
->>>>>>> f76d4dc3
 
 if not all([SUPABASE_URL, SUPABASE_KEY]):
     raise EnvironmentError("SUPABASE_URL and SUPABASE_KEY must be set in environment variables.")
 
-<<<<<<< HEAD
-class DatabaseManager:
-    """
-    Manages a singleton PostgreSQL connection using psycopg2.
-    """
-
-    _instance = None
-    _lock = threading.Lock()
-
-    def __new__(cls, db_path: str):
-        """
-        Singleton pattern for connection pooling if desired
-        """
-        if not cls._instance:
-            with cls._lock:
-                if not cls._instance:
-                    cls._instance = super(DatabaseManager, cls).__new__(cls)
-                    cls._instance._initialized = False
-        return cls._instance
-
-    def __init__(self, db_path: str):
-        """
-        Initialize a new database connection.
-
-        Parameters
-        ----------
-        db_path : str
-            Path to the database file.
-        """
-        if getattr(self, "_initialized", False):
-            return
-        self.connect(db_path)
-        self._initialized = True
-        logger.info("Connected to PostgreSQL at %s", db_path)
-
-    def connect(self, db_path: str):
-        """
-        Connect to the database.
-
-        Parameters
-        ----------
-        db_path : str
-            Path to the database file.
-        """
-        try:
-            self.connection = psycopg2.connect(db_path, cursor_factory=RealDictCursor)
-        except Exception as exc:
-            logger.error("Failed to connect to PostgreSQL: %s", exc)
-            raise
-
-    @property
-    def cursor(self):
-        """
-        Get the cursor for the database connection.
-
-        Returns
-        -------
-        cursor
-            The cursor for the database connection.
-        """
-        if self.connection is None or self.connection.closed:
-            self.connect()
-        return self.connection.cursor()
-
-    def close(self):
-        """
-        Close the database connection.
-        """
-        if self.connection and not self.connection.closed:
-            self.connection.close()
-
-    def execute(self, query: str, params: Optional[Union[List, Tuple, Dict]] = None) -> Any:
-        """
-        Execute a SQL query.
-
-        Parameters
-        ----------
-        query : str
-            SQL query to execute.
-        params : Optional[Union[List, Tuple, Dict]], optional
-            Parameters for the query, defaults to None.
-
-        Returns
-        -------
-        Any
-            Result of the query execution.
-        """
-        try:
-            if params:
-                result = self.cursor.execute(query, params)
-            else:
-                result = self.cursor.execute(query)
-            logger.debug(f"Executed query: {query} | Params: {params}")
-            return result
-        except Exception as exc:
-            logger.error(f"Query execution failed: {exc}\nQuery: {query}\nParams: {params}")
-            raise
-
-    def fetchall(self, query: str, params: Optional[Union[List, Tuple, Dict]] = None) -> List[Tuple]:
-        """
-        Fetch all rows from a query result.
-
-        Parameters
-        ----------
-        query : str
-            SQL query to execute.
-        params : Optional[Union[List, Tuple, Dict]], optional
-            Parameters for the query, defaults to None.
-
-        Returns
-        -------
-        List[Tuple]
-            List of tuples containing the query results.
-        """
-        return self.execute(query, params).fetchall()
-
-    def fetchone(self, query: str, params: Optional[Union[List, Tuple, Dict]] = None) -> Optional[Tuple]:
-        """
-        Fetch a single row from a query result.
-
-        Parameters
-        ----------
-        query : str
-            SQL query to execute.
-        params : Optional[Union[List, Tuple, Dict]], optional
-            Parameters for the query, defaults to None.
-
-        Returns
-        -------
-        Optional[Tuple]
-            Single tuple containing the query result, or None if no result.
-        """
-        return self.execute(query, params).fetchone()
-
-    def close(self):
-        """
-        Close the database connection.
-        """
-        if self.connection:
-            self.connection.close()
-            logger.info("PostgreSQL connection closed.")
-            self.connection = None
-
-    def __del__(self):
-        """
-        Close the database connection when the object is destroyed.
-        """
-        self.close()
-=======
-supabase: Client = create_client(SUPABASE_URL, SUPABASE_KEY)
->>>>>>> f76d4dc3
+supabase: Client = create_client(SUPABASE_URL, SUPABASE_KEY)