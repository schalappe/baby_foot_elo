# -*- coding: utf-8 -*-
"""
Operations related to Teams ELO history.
"""

from datetime import datetime
from typing import Any, Dict, List, Optional

from loguru import logger

from app.db.session import transaction, with_retry


@with_retry(max_retries=3, retry_delay=0.5)
def record_team_elo_update(
    team_id: int,
    match_id: int,
    old_elo: int,
    new_elo: int,
    date: Optional[datetime] = None,
) -> Optional[int]:
    """
    Record a team's ELO score update after a match.

    Parameters
    ----------
    team_id : int
        ID of the team.
    match_id : int
        ID of the match.
    old_elo : int
        Previous ELO score before the match.
    new_elo : int
        New ELO score after the match.
    date : Optional[datetime], optional
        Date of the update, by default current time.

    Returns
    -------
    Optional[int]
        ID of the newly created ELO history record, or None on failure.
    """
    try:
        if date is None:
            date = datetime.now()

        difference = new_elo - old_elo
        elo_data = {
            "team_id": team_id,
            "match_id": match_id,
            "old_elo": old_elo,
            "new_elo": new_elo,
            "difference": difference,
            "date": date.isoformat() if isinstance(date, datetime) else date,
        }
        with transaction() as db_client:
            response = db_client.table("teams_elo_history").insert(elo_data).execute()
            if response.data and len(response.data) > 0:
                history_id = response.data[0].get("history_id")
                if history_id is not None:
                    logger.info(
                        f"Recorded ELO update for team {team_id}: {old_elo} -> {new_elo} (diff: {difference:+d}). ID: {history_id}"
                    )
                    return history_id
        logger.warning(f"Team ELO update recording for team {team_id} did not return an ID or failed.")
        return None
    except Exception as exc:
        logger.error(f"Failed to record team ELO update: {exc}")
        return None


@with_retry(max_retries=3, retry_delay=0.5)
def batch_record_team_elo_updates(elo_updates: List[Dict[str, Any]]) -> List[Optional[int]]:
    """
    Record multiple team ELO updates in a single transaction.

    Parameters
    ----------
    elo_updates : List[Dict[str, Any]]
        List of ELO update dictionaries, each with required keys:
        - 'team_id': int - ID of the team
        - 'match_id': int - ID of the match
        - 'old_elo': int - Previous ELO score
        - 'new_elo': int - New ELO score
        Optional keys:
        - 'date': datetime - Date of the update

    Returns
    -------
    List[Optional[int]]
        List of IDs for the newly created ELO history records, or None for failures.
    """
    updates_to_insert = []
    for update in elo_updates:
        date = update.get("date", datetime.now())
        difference = update["new_elo"] - update["old_elo"]
        updates_to_insert.append(
            {
                "team_id": update["team_id"],
                "match_id": update["match_id"],
                "old_elo": update["old_elo"],
                "new_elo": update["new_elo"],
                "difference": difference,
                "date": date.isoformat() if isinstance(date, datetime) else date,
            }
        )

    if not updates_to_insert:
        return []

    try:
        with transaction() as db_client:
            response = db_client.table("teams_elo_history").insert(updates_to_insert).execute()
            if response.data and len(response.data) > 0:
                history_ids = [item.get("history_id") for item in response.data if item.get("history_id") is not None]
                successful_inserts = len(history_ids)
                logger.info(
                    f"Batch recorded {len(updates_to_insert)} team ELO updates, successful inserts: {successful_inserts}. IDs: {history_ids}"
                )
                if successful_inserts != len(updates_to_insert):
                    logger.warning(
                        f"Partial success in batch ELO updates. Expected {len(updates_to_insert)}, got {successful_inserts}"
                    )
                return history_ids
            logger.warning("Batch team ELO update recording did not return IDs or failed.")
            return [None] * len(updates_to_insert)
    except Exception as exc:
        logger.error(f"Failed to batch record team ELO updates: {exc}")
        return [None] * len(elo_updates)


@with_retry(max_retries=3, retry_delay=0.5)
def get_team_elo_history_by_id(
    team_id: int,
    limit: int = 100,
    offset: int = 0,
    start_date: Optional[datetime] = None,
    end_date: Optional[datetime] = None,
) -> List[Dict[str, Any]]:
    """
    Get the ELO history for a team with optional filtering.

    Parameters
    ----------
    team_id : int
        ID of the team.
    limit : int, optional
        Maximum number of records to return, by default 100.
    offset : int, optional
        Number of records to skip, by default 0.
    start_date : Optional[datetime], optional
        Filter by start date, by default None.
    end_date : Optional[datetime], optional
        Filter by end date, by default None.

    Returns
    -------
    List[Dict[str, Any]]
        List of ELO history records.
    """
    try:
<<<<<<< HEAD
        with transaction() as db:
            query_builder = SelectQueryBuilder("Teams_ELO_History").select("*").where("team_id = %s", team_id)

            if start_date:
                query_builder.where("date >= %s", start_date)
            if end_date:
                query_builder.where("date <= %s", end_date)
=======
        with transaction() as db_client:
            query = db_client.table("teams_elo_history").select("*").eq("team_id", team_id)

            if start_date:
                query = query.gte("date", start_date.isoformat() if isinstance(start_date, datetime) else start_date)
            if end_date:
                query = query.lte("date", end_date.isoformat() if isinstance(end_date, datetime) else end_date)
>>>>>>> f76d4dc3

            response = query.order("date", desc=True).limit(limit).offset(offset).execute()

            history_records = []
            if response.data:
                for record_data in response.data:
                    if record_data.get("date") and isinstance(record_data["date"], str):
                        record_data["date"] = datetime.fromisoformat(record_data["date"])
                    history_records.append(record_data)
            return history_records
    except Exception as exc:
        logger.error(f"Failed to get team ELO history: {exc}")
        return []


@with_retry(max_retries=3, retry_delay=0.5)
def get_team_elo_history_by_match_id(team_id: int, match_id: int) -> Optional[Dict[str, Any]]:
    """
    Get the ELO history record for a specific team and match combination.

    Parameters
    ----------
    team_id : int
        ID of the team.
    match_id : int
        ID of the match.

    Returns
    -------
    Optional[Dict[str, Any]]
        ELO history record if found, None otherwise.
    """
    try:
        with transaction() as db_client:
            response = (
                db_client.table("teams_elo_history")
                .select("*")
<<<<<<< HEAD
                .where("team_id = %s", team_id)
                .where("match_id = %s", match_id)
                .build()
=======
                .eq("team_id", team_id)
                .eq("match_id", match_id)
                .maybe_single()
                .execute()
>>>>>>> f76d4dc3
            )
            if response and response.data:
                if response.data.get("date") and isinstance(response.data["date"], str):
                    response.data["date"] = datetime.fromisoformat(response.data["date"])
                return response.data
        return None
    except Exception as exc:
        logger.error(f"Failed to get team ELO history by team and match: {exc}")
        return None


@with_retry(max_retries=3, retry_delay=0.5)
def get_teams_elo_history_by_match_id(match_id: int) -> List[Dict[str, Any]]:
    """
    Get all team ELO history records for a specific match.

    Parameters
    ----------
    match_id : int
        ID of the match.

    Returns
    -------
    List[Dict[str, Any]]
        List of ELO history records for the match.
    """
    try:
        with transaction() as db_client:
            response = (
                db_client.table("teams_elo_history")
                .select("*")
<<<<<<< HEAD
                .where("match_id = %s", match_id)
                .order_by_clause("history_id ASC")
                .build()
=======
                .eq("match_id", match_id)
                .order("date", desc=True)
                .execute()
>>>>>>> f76d4dc3
            )
            history_records = []
            if response.data:
                for record_data in response.data:
                    if record_data.get("date") and isinstance(record_data["date"], str):
                        record_data["date"] = datetime.fromisoformat(record_data["date"])
                    history_records.append(record_data)
            return history_records
    except Exception as exc:
        logger.error(f"Failed to get team ELO history for match {match_id}: {exc}")
        return []<|MERGE_RESOLUTION|>--- conflicted
+++ resolved
@@ -159,23 +159,17 @@
         List of ELO history records.
     """
     try:
-<<<<<<< HEAD
         with transaction() as db:
             query_builder = SelectQueryBuilder("Teams_ELO_History").select("*").where("team_id = %s", team_id)
+        with transaction() as db_client:
+            query = db_client.table("teams_elo_history").select("*").eq("team_id", team_id)
 
             if start_date:
                 query_builder.where("date >= %s", start_date)
+                query = query.gte("date", start_date.isoformat() if isinstance(start_date, datetime) else start_date)
             if end_date:
                 query_builder.where("date <= %s", end_date)
-=======
-        with transaction() as db_client:
-            query = db_client.table("teams_elo_history").select("*").eq("team_id", team_id)
-
-            if start_date:
-                query = query.gte("date", start_date.isoformat() if isinstance(start_date, datetime) else start_date)
-            if end_date:
                 query = query.lte("date", end_date.isoformat() if isinstance(end_date, datetime) else end_date)
->>>>>>> f76d4dc3
 
             response = query.order("date", desc=True).limit(limit).offset(offset).execute()
 
@@ -213,16 +207,10 @@
             response = (
                 db_client.table("teams_elo_history")
                 .select("*")
-<<<<<<< HEAD
-                .where("team_id = %s", team_id)
-                .where("match_id = %s", match_id)
-                .build()
-=======
                 .eq("team_id", team_id)
                 .eq("match_id", match_id)
                 .maybe_single()
                 .execute()
->>>>>>> f76d4dc3
             )
             if response and response.data:
                 if response.data.get("date") and isinstance(response.data["date"], str):
@@ -254,15 +242,12 @@
             response = (
                 db_client.table("teams_elo_history")
                 .select("*")
-<<<<<<< HEAD
                 .where("match_id = %s", match_id)
                 .order_by_clause("history_id ASC")
                 .build()
-=======
                 .eq("match_id", match_id)
                 .order("date", desc=True)
                 .execute()
->>>>>>> f76d4dc3
             )
             history_records = []
             if response.data:
