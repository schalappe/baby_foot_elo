# -*- coding: utf-8 -*-
"""
Core database utilities like transaction management.
"""

from contextlib import contextmanager

from loguru import logger

<<<<<<< HEAD
from app.core import config
from app.db.database import DatabaseManager


class TransactionHandler:
    """
    Handles the execution of transaction commands (BEGIN, COMMIT, ROLLBACK).

    This class is intended to be used with the context manager provided by the transaction()
    function. It provides methods to begin, commit and rollback transactions.
    """

    def begin(self, db: DatabaseManager, transaction_id: uuid.UUID):
        """
        Begin a transaction.

        This method is used within the `transaction()` context manager to start a transaction.
        It executes the "BEGIN" SQL command to start the transaction.

        Parameters
        ----------
        db : DatabaseManager
            The database manager instance to use for the transaction.
        transaction_id : uuid.UUID
            The unique ID for this transaction for logging.
        """
        db.execute("BEGIN;")
        logger.info("Transaction started.")
        logger.info(f"Transaction {transaction_id} started.")

    def commit(self, db: DatabaseManager, transaction_id: uuid.UUID):
        """
        Commit a transaction.

        This method is used within the `transaction()` context manager to commit a transaction.
        It executes the "COMMIT" SQL command to commit the transaction.

        Parameters
        ----------
        db : DatabaseManager
            The database manager instance to use for the transaction.
        transaction_id : uuid.UUID
            The unique ID for this transaction for logging.
        """
        db.execute("COMMIT;")
        logger.info("Transaction committed.")
        logger.info(f"Transaction {transaction_id} committed.")

    def rollback(self, db: DatabaseManager, transaction_id: uuid.UUID):
        """
        Rollback a transaction.

        This method is used within the `transaction()` context manager to rollback a transaction.
        It executes the "ROLLBACK" SQL command to rollback the transaction.

        Parameters
        ----------
        db : DatabaseManager
            The database manager instance to use for the transaction.
        transaction_id : uuid.UUID
            The unique ID for this transaction for logging.
        """
        db.execute("ROLLBACK;")
        logger.warning("Transaction rolled back.")
        logger.warning(f"Transaction {transaction_id} rolled back.")
=======
from app.db.database import supabase
>>>>>>> f76d4dc3


@contextmanager
def transaction():
    """
    Context manager to provide a Supabase instance for a block of operations.
    Logs the conceptual start and end of a transaction block.

    Example
    -------
    ```python
<<<<<<< HEAD
    with transaction() as db_manager:
        db.execute("INSERT INTO Players (name) VALUES (?)", ["John Doe"])
    ```
    """
    # ##: Get the singleton instance of DatabaseManager.
    db = DatabaseManager(config.db_url)
    handler = TransactionHandler()
    transaction_id = uuid.uuid4()
    logger.debug(f"Starting transaction {transaction_id}.")
=======
    with transaction() as supabase:
        supabase.table("Players").insert({"name": "John Doe", "global_elo": 1000}).execute()
    ```
    """
    logger.debug("Entering transaction context.")
>>>>>>> f76d4dc3
    try:
        yield supabase
    except Exception as exc:
        logger.error(f"Error within transaction context: {exc}", exc_info=True)
        raise
    finally:
        logger.debug("Exiting transaction context.")<|MERGE_RESOLUTION|>--- conflicted
+++ resolved
@@ -7,7 +7,6 @@
 
 from loguru import logger
 
-<<<<<<< HEAD
 from app.core import config
 from app.db.database import DatabaseManager
 
@@ -73,9 +72,7 @@
         db.execute("ROLLBACK;")
         logger.warning("Transaction rolled back.")
         logger.warning(f"Transaction {transaction_id} rolled back.")
-=======
 from app.db.database import supabase
->>>>>>> f76d4dc3
 
 
 @contextmanager
@@ -87,23 +84,13 @@
     Example
     -------
     ```python
-<<<<<<< HEAD
     with transaction() as db_manager:
         db.execute("INSERT INTO Players (name) VALUES (?)", ["John Doe"])
-    ```
-    """
-    # ##: Get the singleton instance of DatabaseManager.
-    db = DatabaseManager(config.db_url)
-    handler = TransactionHandler()
-    transaction_id = uuid.uuid4()
-    logger.debug(f"Starting transaction {transaction_id}.")
-=======
     with transaction() as supabase:
         supabase.table("Players").insert({"name": "John Doe", "global_elo": 1000}).execute()
     ```
     """
     logger.debug("Entering transaction context.")
->>>>>>> f76d4dc3
     try:
         yield supabase
     except Exception as exc:
