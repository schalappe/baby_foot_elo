# -*- coding: utf-8 -*-
"""
Database initialization logic extracted from DatabaseManager.
"""

from loguru import logger
from postgrest.exceptions import APIError
from supabase import Client

<<<<<<< HEAD
from app.db.database import DatabaseManager
=======
from app.core import config
from app.db.database import supabase
>>>>>>> f76d4dc3
from app.db.schemas import (
    matches,
    players,
    players_elo_history,
    teams,
    teams_elo_history,
)
<<<<<<< HEAD
from app.db.session import transaction

# ##: Constants for database initialization.
=======

>>>>>>> f76d4dc3
TABLES = [
    players.CREATE_PLAYERS_TABLE,
    teams.CREATE_TEAMS_TABLE,
    matches.CREATE_MATCHES_TABLE,
    players_elo_history.CREATE_PLAYERS_ELO_HISTORY_TABLE,
    teams_elo_history.CREATE_TEAMS_ELO_HISTORY_TABLE,
]

INDEXES = [
    players.CREATE_INDEX_PLAYERS_NAME,
    teams.CREATE_INDEX_TEAMS_PLAYER1_ID,
    teams.CREATE_INDEX_TEAMS_PLAYER2_ID,
    teams.CREATE_INDEX_TEAMS_PLAYER_PAIR_ORDER_INSENSITIVE,
    matches.CREATE_INDEX_MATCHES_WINNER_TEAM_ID,
    matches.CREATE_INDEX_MATCHES_LOSER_TEAM_ID,
    matches.CREATE_INDEX_MATCHES_PLAYED_AT,
    players_elo_history.CREATE_INDEX_PLAYERS_ELOHIST_PLAYER_ID,
    players_elo_history.CREATE_INDEX_PLAYERS_ELOHIST_MATCH_ID,
    players_elo_history.CREATE_INDEX_PLAYERS_ELOHIST_DATE,
    teams_elo_history.CREATE_INDEX_TEAMS_ELOHIST_TEAM_ID,
    teams_elo_history.CREATE_INDEX_TEAMS_ELOHIST_MATCH_ID,
    teams_elo_history.CREATE_INDEX_TEAMS_ELOHIST_DATE,
]


<<<<<<< HEAD
def create_tables(db_manager: DatabaseManager):
=======
def create_tables(client: Client):
>>>>>>> f76d4dc3
    """
    Create all database tables using Supabase RPC.

    Parameters
    ----------
    client : Client
        The Supabase client instance.

    Raises
    ------
    Exception
        If an error occurs while executing the SQL statements via RPC.
    """
    for sql_statement in TABLES:
        try:
            client.rpc("execute_ddl_statement", {"sql_query": sql_statement}).execute()
            logger.info(f"Executed table statement via RPC: {sql_statement.splitlines()[0]}")
        except APIError as api_exc:
            logger.error(
                f"Error executing table statement via RPC (APIError): {api_exc.message}\nSQL: {sql_statement}"
            )
            raise Exception(f"RPC APIError for SQL: {sql_statement.splitlines()[0]} - {api_exc.message}") from api_exc
        except Exception as exc:
            logger.error(f"Error executing table statement via RPC (General Exception): {exc}\nSQL: {sql_statement}")
            raise


def create_indexes_for_optimization(client: Client):
    """
    Create all indexes needed for optimal query performance using Supabase RPC.

    Parameters
    ----------
    client : Client
        The Supabase client instance.

    Raises
    ------
    Exception
        If an error occurs while executing the SQL statements via RPC.
    """
    for idx_sql_statement in INDEXES:
        try:
            client.rpc("execute_ddl_statement", {"sql_query": idx_sql_statement}).execute()
            logger.info(f"Executed index statement via RPC: {idx_sql_statement.splitlines()[0]}")
        except APIError as api_exc:
            logger.error(
                f"Error executing index statement via RPC (APIError): {api_exc.message}\nSQL: {idx_sql_statement}"
            )
            raise Exception(
                f"RPC APIError for SQL: {idx_sql_statement.splitlines()[0]} - {api_exc.message}"
            ) from api_exc
        except Exception as exc:
            logger.error(
                f"Error executing index statement via RPC (General Exception): {exc}\nSQL: {idx_sql_statement}"
            )
            raise


def initialize_database(client: Client):
    """
<<<<<<< HEAD
    Initialize the database: create tables if they do not exist.
=======
    Initialize the database: create tables and indexes if they do not exist using Supabase RPC.
>>>>>>> f76d4dc3

    Parameters
    ----------
    client : Client
        The Supabase client instance.

    Raises
    ------
    Exception
        If an error occurs while executing the SQL statements via RPC.
    """
<<<<<<< HEAD
    create_tables(db_manager)
=======
    # ##: Create tables.
    create_tables(client)
>>>>>>> f76d4dc3

    # ##: Create indexes for performance optimization.
    create_indexes_for_optimization(client)
    logger.info("Database initialization complete via RPC. All tables and indexes ensured.")


def main():
<<<<<<< HEAD
    """Main function to initialize the database."""

    logger.info(f"Using database URL from config: {config.db_url}")

    with transaction() as db_manager:
        initialize_database(db_manager)

    logger.info("Database initialization process completed successfully.")
=======
    """Main function to initialize the database using Supabase client and RPC."""
    logger.info(f"Attempting to initialize database using Supabase client from app.db.database")
    logger.info(f"Supabase URL: {config.supabase_url}")

    try:
        logger.info("Using global Supabase client for initialization.")

        initialize_database(supabase)
        logger.info("Database schema initialization process via RPC completed successfully.")
    except Exception:
        logger.exception("An error occurred during Supabase database schema initialization via RPC")
        raise
>>>>>>> f76d4dc3


if __name__ == "__main__":
    main()<|MERGE_RESOLUTION|>--- conflicted
+++ resolved
@@ -7,12 +7,8 @@
 from postgrest.exceptions import APIError
 from supabase import Client
 
-<<<<<<< HEAD
-from app.db.database import DatabaseManager
-=======
 from app.core import config
 from app.db.database import supabase
->>>>>>> f76d4dc3
 from app.db.schemas import (
     matches,
     players,
@@ -20,13 +16,7 @@
     teams,
     teams_elo_history,
 )
-<<<<<<< HEAD
-from app.db.session import transaction
 
-# ##: Constants for database initialization.
-=======
-
->>>>>>> f76d4dc3
 TABLES = [
     players.CREATE_PLAYERS_TABLE,
     teams.CREATE_TEAMS_TABLE,
@@ -52,11 +42,7 @@
 ]
 
 
-<<<<<<< HEAD
-def create_tables(db_manager: DatabaseManager):
-=======
 def create_tables(client: Client):
->>>>>>> f76d4dc3
     """
     Create all database tables using Supabase RPC.
 
@@ -118,11 +104,7 @@
 
 def initialize_database(client: Client):
     """
-<<<<<<< HEAD
-    Initialize the database: create tables if they do not exist.
-=======
     Initialize the database: create tables and indexes if they do not exist using Supabase RPC.
->>>>>>> f76d4dc3
 
     Parameters
     ----------
@@ -134,12 +116,8 @@
     Exception
         If an error occurs while executing the SQL statements via RPC.
     """
-<<<<<<< HEAD
-    create_tables(db_manager)
-=======
     # ##: Create tables.
     create_tables(client)
->>>>>>> f76d4dc3
 
     # ##: Create indexes for performance optimization.
     create_indexes_for_optimization(client)
@@ -147,16 +125,6 @@
 
 
 def main():
-<<<<<<< HEAD
-    """Main function to initialize the database."""
-
-    logger.info(f"Using database URL from config: {config.db_url}")
-
-    with transaction() as db_manager:
-        initialize_database(db_manager)
-
-    logger.info("Database initialization process completed successfully.")
-=======
     """Main function to initialize the database using Supabase client and RPC."""
     logger.info(f"Attempting to initialize database using Supabase client from app.db.database")
     logger.info(f"Supabase URL: {config.supabase_url}")
@@ -169,7 +137,6 @@
     except Exception:
         logger.exception("An error occurred during Supabase database schema initialization via RPC")
         raise
->>>>>>> f76d4dc3
 
 
 if __name__ == "__main__":
